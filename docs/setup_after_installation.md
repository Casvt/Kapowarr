--- conflicted
+++ resolved
@@ -53,19 +53,16 @@
 Kapowarr has the ability to download from services like MediaFire and Mega. These services apply limits to how much you can download per day, or a download speed limit. An (paid) account for one of these services often offers higher limits. Kapowarr can take advantage of these extra features that these accounts offer. Under the credentials section, you can add credentials of accounts, which Kapowarr will use when downloading, taking advantage of the extra features. 
 
 ## Building up a library
-<<<<<<< HEAD
 
-Now you're ready to build a library. At Volumes -> Add Volume, you can search for volumes and add them to your library. Once you add one, a folder is automatically created for the volume in the root folder selected (see Settings -> Media Management -> File Naming -> Volume Folder Naming). Then you can start downloading content for the volume, and all files will be put in this volume folder. The naming of the files follows the format set in the settings (see Settings -> Media Management -> File Naming).
+Now you're ready to build a library. At Volumes -> Add Volume, you can search for volumes and add them to your library.  
+Once you add one, a folder is automatically created for the volume in the root folder selected (see Settings -> Media Management -> File Naming -> Volume Folder Naming).  
+Then you can start downloading content for the volume, and all files will be put in this volume folder.  
+The naming of the files follows the format set in the settings (see Settings -> Media Management -> File Naming).
 
 ## Importing a library
 
 Importing an already existing library into Kapowarr is currently not very fluid (the "Library Import" feature found in Radarr/Sonarr is not yet implemented in Kapowarr).  
 The currently advised way to get Kapowarr working with your current library:
-=======
-Now you're ready to build a library. At Volumes -> Add Volume, you can search for volumes and add them to your library. When adding a volume, the name of the folder for the volume is automatically generated and is the value of "Volume Folder". You can leave it to the automatically generated one (based on the format defined at Settings -> Media Management -> File Naming -> Volume Folder Naming) or set a custom one. Then you can start downloading content for the volume, and all files will be put in this volume folder. The naming of the files follows the format set in the settings (see Settings -> Media Management -> File Naming).
-
-Importing an already existing library into Kapowarr is currently not very fluid (the "Library Import" feature found in Radarr/Sonarr is not yet implemented in Kapowarr). The advised way to get Kapowarr working with your current library:
->>>>>>> 0734a14d
 
 1. Move all current media into the root folder, where each volume has their own folder.
 2. Add a volume in Kapowarr and while adding, set the "Volume Folder" to the folder of the volume from step 1.

--- conflicted
+++ resolved
@@ -44,7 +44,6 @@
         -p 5656:5656
         mrcas/kapowarr:latest
     ```
-<<<<<<< HEAD
     A few notes about this command:
 
     1.  If you're using a folder on the host machine instead of a docker volume to store the database file, replace `kapowarr-db` with the path to the host folder.  
@@ -55,8 +54,6 @@
     E.g. `-v /media/Comics-2:/comics-2`, then add `/comics-2` as your second root folder in Kapowarr.
     5. Information on how to change the port can be found on the [Setup After Installation page](../setup_after_installation/#port).
     6. Using a named volume in docker requires you to create the volume before you can use it (refer to [Named Volumes](#named-volumes)).
-=======
->>>>>>> 8aed738c
 
 === "Docker Compose"
     The contents of the docker-compose.yml file would look like this:
@@ -73,8 +70,8 @@
                 - '5656:5656'
             image: 'mrcas/kapowarr:latest'
     ```
-
-<<<<<<< HEAD
+    A few important notes about the command/file before launching the container:
+    
     1. If you're using a folder on the host machine instead of a docker volume to store the database file, replace `kapowarr-db` with the path to the host folder.  
     E.g. `/opt/Kapowarr/db:/app/db`.
     2. Replace `/path/to/download_folder` with the path to your desired download folder on the host machine. Everything is downloaded to this folder and when completed, moved out of to their final destination. It's smart to set this on a disk that can sustain more writes than normal. Ideally something like a _non_-network mounted ssd, but pretty much everything will suffice.
@@ -83,15 +80,7 @@
     E.g. `- /media/Comics-2:/comics-2` for the Docker Compose file, then add `/comics-2` as your second root folder in Kapowarr.
     5. Information on how to change the port can be found on the [Setup After Installation page](../setup_after_installation/#port).
     6. Using a named volume in docker requires you to create the volume before you can use it (refer to [Named Volumes](#named-volumes))
-=======
-A few important notes about the command/file before launching the container:
 
-1. If you're using a folder on the host machine instead of a docker volume to store the database file, replace `kapowarr-db` with the path to the host folder. E.g. `/opt/Kapowarr/db:/app/db`.
-2. Replace `/path/to/download_folder` with the path to your desired download folder on the host machine. Everything is downloaded to this folder and when completed, moved out of to their final destination. It's smart to set this on a disk that can sustain more writes than normal. Ideally something like a _non_-network mounted ssd, but pretty much everything will suffice.
-3. Replace `/path/to/root_folder` with the path to your desired root folder on the host machine. Then, this folder will get mapped to `/comics-1` inside the docker container. When adding a root folder in Kapowarr, you'll then set it's location as `/comics-1`, mapping it this way to where ever `/path/to/root_folder` may point.
-4. You can map multiple root folders by repeating `-v /path/to/root_folder:/comics-1` for the Docker CLI command or `- /path/to/root_folder:/comics-1` for the Docker Compose file, but then supplying different values for `/path/to/root_folder` and `/comics-1`. E.g. `-v /media/Comics-2:/comics-2` for the Docker CLI command or `- /media/Comics-2:/comics-2` for the Docker Compose file, then add `/comics-2` as your second root folder in Kapowarr.
-5. Information on how to change the port can be found on the [Setup After Installation page](./setup_after_installation.md#port).
->>>>>>> 8aed738c
 
 ### Docker example
 

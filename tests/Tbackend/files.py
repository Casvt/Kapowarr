from typing import Dict
import unittest

from backend.files import extract_filename_data as ef

class extract_filename_data(unittest.TestCase):
	def run_cases(self, cases: Dict[str, dict]):
		self.longMessage = False
		for input, output in cases.items():
			self.assertEqual(ef(input), output, f"'{input}' isn't extracted properly")
		return

	def test_general(self):
		cases = {
		    'Iron-Man Volume 2 Issue 3.cbr':
				{'series': 'Iron-Man', 'year': None, 'volume_number': 2, 'special_version': None, 'issue_number': 3.0, 'annual': False},

			'/plex-media/Comics/Batman/Volume 1 (1940)/Batman (1940) Volume 2 Issue 11-25.zip':
				{'series': 'Batman', 'year': 1940, 'volume_number': 2, 'special_version': None, 'issue_number': (11.0, 25.0), 'annual': False},

			'Tales of the Unexpected, 2006-12-00 (#03) (digital) (Glorith-Novus).cbz':
				{'series': 'Tales of the Unexpected', 'year': 2006, 'volume_number': 1, 'special_version': None, 'issue_number': 3.0, 'annual': False},

			'Tales of the Teen Titans v2 (1984)/Issue 51-58 - Tales of the Teen Titans (1985-03-01)':
				{'series': 'Tales of the Teen Titans', 'year': 1984, 'volume_number': 2, 'special_version': None, 'issue_number': (51.0, 58.0), 'annual': False},

			'Doctor Strange, Sorcerer Supreme Volume 2 Issues #4.0-4.5 (03-2022)':
				{'series': 'Doctor Strange, Sorcerer Supreme', 'year': 2022, 'volume_number': 2, 'special_version': None, 'issue_number': (4.0, 4.5), 'annual': False},

			'The Incredible Hulk/Volume III/5-6 - The Incredible Hulk (2022).epub':
				{'series': 'The Incredible Hulk', 'year': 2022, 'volume_number': 3, 'special_version': None, 'issue_number': (5.0, 6.0), 'annual': False},

			'John Constantine, Hellblazer: 30th Anniversary Celebration (2018)/John Constantine, Hellblazer: 30th Anniversary Celebration (2018) - 5.zip':
				{'series': 'John Constantine, Hellblazer: 30th Anniversary Celebration', 'year': 2018, 'volume_number': 1, 'special_version': None, 'issue_number': 5.0, 'annual': False},

			'Team 7 v1 (2012)/Team 7 (0-8) GetComics.INFO/Team 7 008.cbr':
				{'series': 'Team 7', 'year': 2012, 'volume_number': 1, 'special_version': None, 'issue_number': 8.0, 'annual': False},

			'Infinity Gauntlet #1 – 6 (1991-1992)':
				{'series': 'Infinity Gauntlet', 'year': 1991, 'volume_number': 1, 'special_version': None, 'issue_number': (1.0, 6.0), 'annual': False},

<<<<<<< HEAD
			'1. Infinity Gauntlet #2 - 100 (1999-2009)':
				{'series': 'Infinity Gauntlet', 'year': 1999, 'volume_number': 1, 'special_version': None, 'issue_number': (2.0, 100.0), 'annual': False},

			'100 Bullets #1 - 101 (1999-2009)':
				{'series': '100 Bullets', 'year': 1999, 'volume_number': 1, 'special_version': None, 'issue_number': (1.0, 101.0), 'annual': False}
=======
			'Batman 026-050 (1945-1949) GetComics.INFO/Batman 048 52p ctc (08-1948) flattermann.cbr':
				{'series': 'Batman', 'year': 1945, 'volume_number': 1, 'special_version': None, 'issue_number': 48.0, 'annual': False}
>>>>>>> d35d8c2c
		}
		self.run_cases(cases)

	def test_other_languages(self):
		cases = {
			'52 Томa 3 Issue 3-5 (2022)':
				{'series': '52', 'year': 2022, 'volume_number': 3, 'special_version': None, 'issue_number': (3.0, 5.0), 'annual': False},

			'Team 6 7Том':
				{'series': 'Team 6', 'year': None, 'volume_number': 7, 'special_version': 'tpb', 'issue_number': None, 'annual': False},

			'Kid Colt 第5卷 01-02-2022 c8':
				{'series': 'Kid Colt', 'year': 2022, 'volume_number': 5, 'special_version': None, 'issue_number': 8.0, 'annual': False},

			'Batman & Robin 2권 Issues#5-8a + Annuals (2000-2005).cbr':
				{'series': 'Batman & Robin', 'year': 2000, 'volume_number': 2, 'special_version': None, 'issue_number': (5.0, 8.01), 'annual': False}
		}
		self.run_cases(cases)

	def test_annuals(self):
		cases = {
			'Avengers (1996) Volume 2 Annuals.zip':
				{'series': 'Avengers', 'year': 1996, 'volume_number': 2, 'special_version': 'tpb', 'issue_number': None, 'annual': True},

			'Avengers (1996) Volume 3 + Annuals.zip':
				{'series': 'Avengers', 'year': 1996, 'volume_number': 3, 'special_version': 'tpb', 'issue_number': None, 'annual': False},

			'Avengers (1996) Volume 4 Annuals + Issue 5.zip':
				{'series': 'Avengers', 'year': 1996, 'volume_number': 4, 'special_version': None, 'issue_number': 5.0, 'annual': False},

			'Avengers Annuals (1996) v3/c6.cbr':
				{'series': 'Avengers Annuals', 'year': 1996, 'volume_number': 3, 'special_version': None, 'issue_number': 6.0, 'annual': True},

			'Avengers + Annuals (1996) v3/c #6-7 ½ + annual.cbr':
				{'series': 'Avengers Annuals', 'year': 1996, 'volume_number': 3, 'special_version': None, 'issue_number': (6.0, 7.5), 'annual': False}
		}
		self.run_cases(cases)

	def test_page_vs_issue(self):
		cases = {
			'Silver Surfer - Rebirth (2022) (HD-WebRip) Volume 2/Silver Surfer - Rebirth (2022) (HD-WebRip) - 011.jpg':
				{'series': 'Silver Surfer - Rebirth', 'year': 2022, 'volume_number': 2, 'special_version': 'tpb', 'issue_number': None, 'annual': False},
			'Silver Surfer - Rebirth (2022) (HD-WebRip) Volume 2/Silver Surfer - Rebirth (2022) (HD-WebRip) - 011.cbr':
				{'series': 'Silver Surfer - Rebirth', 'year': 2022, 'volume_number': 2, 'special_version': None, 'issue_number': 11.0, 'annual': False},
			'Silver Surfer - Rebirth (2022) (HD-WebRip) Volume 2/Page-100.cbr':
				{'series': 'Silver Surfer - Rebirth', 'year': 2022, 'volume_number': 2, 'special_version': None, 'issue_number': 100.0, 'annual': False},
			'Silver Surfer - Rebirth (2022) (HD-WebRip) Volume 2/Page-100.jpg':
				{'series': 'Silver Surfer - Rebirth', 'year': 2022, 'volume_number': 2, 'special_version': 'tpb', 'issue_number': None, 'annual': False}
		}
		self.run_cases(cases)<|MERGE_RESOLUTION|>--- conflicted
+++ resolved
@@ -39,16 +39,14 @@
 			'Infinity Gauntlet #1 – 6 (1991-1992)':
 				{'series': 'Infinity Gauntlet', 'year': 1991, 'volume_number': 1, 'special_version': None, 'issue_number': (1.0, 6.0), 'annual': False},
 
-<<<<<<< HEAD
-			'1. Infinity Gauntlet #2 - 100 (1999-2009)':
+      '1. Infinity Gauntlet #2 - 100 (1999-2009)':
 				{'series': 'Infinity Gauntlet', 'year': 1999, 'volume_number': 1, 'special_version': None, 'issue_number': (2.0, 100.0), 'annual': False},
 
 			'100 Bullets #1 - 101 (1999-2009)':
-				{'series': '100 Bullets', 'year': 1999, 'volume_number': 1, 'special_version': None, 'issue_number': (1.0, 101.0), 'annual': False}
-=======
-			'Batman 026-050 (1945-1949) GetComics.INFO/Batman 048 52p ctc (08-1948) flattermann.cbr':
+				{'series': '100 Bullets', 'year': 1999, 'volume_number': 1, 'special_version': None, 'issue_number': (1.0, 101.0), 'annual': False},
+
+      'Batman 026-050 (1945-1949) GetComics.INFO/Batman 048 52p ctc (08-1948) flattermann.cbr':
 				{'series': 'Batman', 'year': 1945, 'volume_number': 1, 'special_version': None, 'issue_number': 48.0, 'annual': False}
->>>>>>> d35d8c2c
 		}
 		self.run_cases(cases)
 

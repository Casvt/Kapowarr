--- conflicted
+++ resolved
@@ -21,67 +21,6 @@
 
 zip_extract_folder = '.zip_extract'
 
-<<<<<<< HEAD
-class PostProcessor(ABC):
-	@abstractmethod
-	def __init__(self, download):
-		return
-	
-	def short(self) -> None:
-		return
-		
-	def full(self) -> None:
-		return
-		
-	def error(self) -> None:
-		return
-
-class PostProcessing(PostProcessor):
-	"""For processing a file after downloading it
-	"""	
-	def __init__(self, download, queue: list) -> None:
-		"""Setup a post processor for the download
-
-		Args:
-			download (Download): The download queue entry for which to setup the processor.
-			Value should be from download.DownloadHandler.queue
-			queue (List[dict]): The download queue. Value should be download.DownloadHandler.queue
-		"""
-		self.actions_short = [
-			self._delete_file
-		]
-		
-		self.actions_full = [
-			self._remove_from_queue,
-			self._add_to_history,
-			self._move_file,
-			self._convert_file,
-			self._add_file_to_database,
-			self._unzip_file
-		]
-		
-		self.actions_error = [
-			self._remove_from_queue,
-			self._add_to_history,
-			self._delete_file
-		]
-		
-		self.download = download
-		self.queue = queue
-		return
-
-	def _remove_from_queue(self) -> None:
-		"""Delete the download from the queue in the database
-		"""
-		for entry in self.queue:
-			if entry.db_id == self.download.db_id and entry.id != self.download.id:
-				break
-		else:
-			get_db().execute(
-				"DELETE FROM download_queue WHERE id = ?",
-				(self.download.db_id,)
-			)
-=======
 class PostProcessingActions:
 	@staticmethod
 	def remove_from_queue(download) -> None:
@@ -90,7 +29,6 @@
 			"DELETE FROM download_queue WHERE id = ?",
 			(download.id,)
 		)
->>>>>>> b4298877
 		return
 
 	@staticmethod
@@ -127,21 +65,13 @@
 			move(download.file, file_dest)
 			download.file = file_dest
 		return
-<<<<<<< HEAD
-		
-	def _unzip_file(self) -> None:
-		if self.download.file.lower().endswith('.zip'):
-			unzip = get_db().execute(
-				"SELECT value FROM config WHERE key = 'unzip' LIMIT 1;"
-=======
-	
+
 	@staticmethod
 	def unzip_file(download) -> None:
 		"Unzip the file"
 		if download.file.lower().endswith('.zip'):
 			unzip = get_db().execute(
 				"SELECT value FROM config WHERE key = 'unzip';"
->>>>>>> b4298877
 			).fetchone()[0]
 			if unzip:
 				unzip_volume(download.volume_id, download.file)
@@ -160,10 +90,9 @@
 		scan_files(Volume(download.volume_id).get_info())
 		return
 
-<<<<<<< HEAD
-	def _convert_file(self) -> None:
-		"""Convert a file into a different format based on settings
-		"""
+	@staticmethod
+	def convert_file(download) -> None:
+		"Convert a file into a different format based on settings"
 		cursor = get_db()
 
 		if not cursor.execute(
@@ -185,12 +114,9 @@
 			format_preference
 		)
 		if converter is not None:
-			converter().convert(self.download.file)
-		return
-
-	def __run_actions(self, actions: list) -> None:
-		"""Run all actions in the list supplied
-=======
+			converter().convert(download.file)
+		return
+
 	@staticmethod
 	def move_file_torrent(download) -> None:
 		"""Move file downloaded using torrent from download folder to
@@ -227,6 +153,7 @@
 		PPA.remove_from_queue,
 		PPA.add_to_history,
 		PPA.move_file,
+		PPA.convert_file,
 		PPA.add_file_to_database,
 		PPA.unzip_file
 	]
@@ -235,7 +162,6 @@
 		PPA.delete_file,
 		PPA.remove_from_queue
 	]
->>>>>>> b4298877
 
 	actions_shutdown = [
 		PPA.delete_file
@@ -282,6 +208,7 @@
 		PPA.remove_from_queue,
 		PPA.add_to_history,
 		PPA.move_file_torrent,
+		PPA.convert_file,
 		PPA.unzip_file
 	]
 

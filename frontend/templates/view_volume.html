--- conflicted
+++ resolved
@@ -10,7 +10,6 @@
 	<script src="{{ url_for('static', filename='js/view_volume.js') }}" defer></script>
 {% endblock %}
 
-<<<<<<< HEAD
 {% block pre_build_rows %}
 	<tr data-id="" class="issue-entry" aria-label="">
 		<td class="issue-monitored">
@@ -107,6 +106,20 @@
 					<td>
 						<input type="text" id="volumefolder-input">
 						<p>Make empty to generate the default folder</p>
+					</td>
+				</tr>
+				<tr>
+					<th><label for="specialoverride-input">Special State</label></th>
+					<td>
+						<select id="specialoverride-input">
+							<option value="auto">Automatic</option>
+							<option value="">Normal Volume</option>
+							<option value="tpb">Trade Paper Back</option>
+							<option value="one-shot">One Shot</option>
+							<option value="hard-cover">Hard Cover</option>
+							<option value="volume-as-issue">Volume As Issue</option>
+						</select>
+						<p>Type of volume</p>
 					</td>
 				</tr>
 			</table>
@@ -235,135 +248,6 @@
 					"delete.svg",
 					"Delete"
 				) }}
-=======
-	<title>Volume - Kapowarr</title>
-</head>
-<body>
-	<!-- Windows -->
-	<div class="window">
-		<!-- Loading after edit volume -->
-		<section id="updating-window" class="loading-window">
-			<p>Updating volume...</p>
-		</section>
-		<!-- Loading after rename volume files -->
-		<section id="renaming-window" class="loading-window">
-			<p>Renaming volume files...</p>
-		</section>
-		<!-- Loading after converting volume files -->
-		<section id="converting-window" class="loading-window">
-			<p>Converting volume files...</p>
-		</section>
-		<!-- Deleting volume -->
-		<section id="delete-window">
-			<div>
-				<h2>Delete volume</h2>
-				<button aria-label="Cancel deleting volume" title="Cancel deleting volume">
-					<img src="{{url_base}}/static/img/cancel_search.svg" alt="">
-				</button>
-			</div>
-			<div>
-				<p>Are you sure you want to delete this volume?</p>
-				<p id="volume-downloading-error" class="error hidden">*There is a download in the queue for this volume</p>
-				<form id="delete-form">
-					<table>
-						<tr>
-							<th><label for="delete-folder-input">Delete folder</label></th>
-							<td>
-								<select id="delete-folder-input">
-									<option value="true">Yes</option>
-									<option value="false" selected>No</option>
-								</select>
-							</td>
-						</tr>
-					</table>
-				</form>
-			</div>
-			<div>
-				<button id="cancel-delete">Cancel</button>
-				<button id="submit-delete" type="submit" form="delete-form">Delete</button>
-			</div>
-		</section>
-		<!-- Editing volume -->
-		<section id="edit-window" data-loading_window="updating-window">
-			<div>
-				<h2>Edit volume</h2>
-				<button aria-label="Cancel editing volume" title="Cancel editing volume">
-					<img src="{{url_base}}/static/img/cancel_search.svg" alt="">
-				</button>
-			</div>
-			<div>
-				<form id="edit-form">
-					<table>
-						<tr>
-							<th><label for="monitored-input">Monitored</label></th>
-							<td>
-								<select id="monitored-input">
-									<option value="true">Yes</option>
-									<option value="false" selected>No</option>
-								</select>
-							</td>
-						</tr>
-						<tr>
-							<th><label for="root-folder-input">Root folder</label></th>
-							<td>
-								<select id="root-folder-input">
-									<option value="true">Yes</option>
-									<option value="false" selected>No</option>
-								</select>
-							</td>
-						</tr>
-						<tr>
-							<th><label for="volumefolder-input">Volume Folder</label></th>
-							<td>
-								<input type="text" id="volumefolder-input">
-								<p>Make empty to generate the default folder</p>
-							</td>
-						</tr>
-						<tr>
-							<th><label for="specialoverride-input">Special State</label></th>
-							<td>
-								<select id="specialoverride-input">
-									<option value="auto">Automatic</option>
-									<option value="">Normal Volume</option>
-									<option value="tpb">Trade Paper Back</option>
-									<option value="one-shot">One Shot</option>
-									<option value="hard-cover">Hard Cover</option>
-									<option value="volume-as-issue">Volume As Issue</option>
-								</select>
-								<p>Type of volume</p>
-							</td>
-						</tr>
-					</table>
-				</form>
-			</div>
-			<div>
-				<button id="cancel-edit">Cancel</button>
-				<button id="submit-edit" type="submit" form="edit-form">Update</button>
-			</div>
-		</section>
-		<!-- Renaming volume files -->
-		<section id="rename-window" class="wide-window" data-loading_window="renaming-window">
-			<div>
-				<h2>Rename volume files</h2>
-				<button aria-label="Cancel renaming volume files" title="Cancel renaming volume files">
-					<img src="{{url_base}}/static/img/cancel_search.svg" alt="">
-				</button>
-			</div>
-			<div>
-				<table class="rename-preview">
-					<thead>
-						<th colspan="2">
-							<input type="checkbox" id="selectall-input" checked>
-						</th>
-						<th>Files</th>
-					</thead>
-					<tbody></tbody>
-				</table>
-			</div>
-			<div>
-				<button id="cancel-rename">Cancel</button>
-				<button id="submit-rename" type="submit">Rename</button>
->>>>>>> dd34742e
 			</div>
 		</section>
 		<div id="volume-content">
